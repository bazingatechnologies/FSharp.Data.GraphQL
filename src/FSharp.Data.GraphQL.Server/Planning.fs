﻿/// The MIT License (MIT)
/// Copyright (c) 2016 Bazinga Technologies Inc

module FSharp.Data.GraphQL.Planning

open System
open System.Reflection
open System.Collections.Generic
open System.Collections.Concurrent
open FSharp.Data.GraphQL.Ast
open FSharp.Data.GraphQL.Types
open FSharp.Data.GraphQL.Types.Patterns
open FSharp.Data.GraphQL.Types.Introspection
open FSharp.Data.GraphQL.Introspection

/// Field definition allowing to access the current type schema of this server.
let SchemaMetaFieldDef = 
    Define.Field(
        name = "__schema",
        description = "Access the current type schema of this server.",
        typedef = __Schema,
        resolve = fun ctx (_: obj) -> ctx.Schema.Introspected)
    
/// Field definition allowing to request the type information of a single type.
let TypeMetaFieldDef = 
    Define.Field(
        name = "__type",
        description = "Request the type information of a single type.",
        typedef = __Type,
        args = [
            { Name = "name"
              Description = None
              TypeDef = String
              DefaultValue = None
              ExecuteInput = variableOrElse(coerceStringInput >> Option.map box >> Option.toObj) }
        ],
        resolve = fun ctx (_:obj) -> 
            ctx.Schema.Introspected.Types 
            |> Seq.find (fun t -> t.Name = ctx.Arg("name")) 
            |> IntrospectionTypeRef.Named)
    
/// Field definition allowing to resolve a name of the current Object type at runtime.
let TypeNameMetaFieldDef : FieldDef<obj> = 
    Define.Field(
        name = "__typename",
        description = "The name of the current Object type at runtime.",
        typedef = String,
        resolve = fun ctx (_:obj) -> ctx.ParentType.Name)
        
let private tryFindDef (schema: ISchema) (objdef: ObjectDef) (field: Field) : FieldDef option =
        match field.Name with
        | "__schema" when Object.ReferenceEquals(schema.Query, objdef) -> Some (upcast SchemaMetaFieldDef)
        | "__type" when Object.ReferenceEquals(schema.Query, objdef) -> Some (upcast TypeMetaFieldDef)
        | "__typename" -> Some (upcast TypeNameMetaFieldDef)
        | fieldName -> objdef.Fields |> Map.tryFind fieldName

let private objectInfo(ctx: PlanningContext, parentDef: ObjectDef, field: Field, includer: Includer) =
    match tryFindDef ctx.Schema parentDef field with
    | Some fdef ->
        { Identifier = field.AliasOrName
          Kind = ResolveValue
          ParentDef = parentDef
          // Make sure that we use the proper type when dealing with subscriptions
          ReturnDef = 
            match parentDef with 
            | SubscriptionObject s -> (fdef :?> SubscriptionFieldDef).InputTypeDef 
            | Object o -> fdef.TypeDef
          Definition = fdef
          Ast = field
          Include = includer 
          IsNullable = false }
    | None ->
        raise (GraphQLException (sprintf "No field '%s' was defined in object definition '%s'" field.Name parentDef.Name))

let rec private abstractionInfo (ctx:PlanningContext) (parentDef: AbstractDef) (field: Field) typeCondition includer =
    let objDefs = ctx.Schema.GetPossibleTypes parentDef
    match typeCondition with
    | None ->
        objDefs
        |> Array.choose (fun objDef ->
            match tryFindDef ctx.Schema objDef field with
            | Some fdef ->
                let data = 
                    { Identifier = field.AliasOrName
                      ParentDef = parentDef :?> OutputDef
                      ReturnDef = fdef.TypeDef
                      Definition = fdef
                      Ast = field
                      Kind = ResolveAbstraction Map.empty
                      Include = includer 
                      IsNullable = false }
                Some (objDef.Name, data)
            | None -> None)
        |> Map.ofArray
    | Some typeName ->
        match objDefs |> Array.tryFind (fun o -> o.Name = typeName) with
        | Some objDef ->
            match tryFindDef ctx.Schema objDef field with
            | Some fdef ->
                let data = 
                    { Identifier = field.AliasOrName
                      ParentDef = parentDef  :?> OutputDef
                      ReturnDef = fdef.TypeDef
                      Definition = fdef
                      Ast = field
                      Kind = ResolveAbstraction Map.empty
                      Include = includer 
                      IsNullable = false }
                Map.ofList [ objDef.Name, data ]
            | None -> Map.empty
        | None -> 
            match ctx.Schema.TryFindType typeName with
            | Some (Abstract abstractDef) -> 
                abstractionInfo ctx abstractDef field None includer
            | _ ->
                let pname = parentDef :?> NamedDef
                raise (GraphQLException (sprintf "There is no object type named '%s' that is a possible type of '%s'" typeName pname.Name))
    
let private directiveIncluder (directive: Directive) : Includer =
    fun variables ->
        match directive.If.Value with
        | Variable vname -> downcast variables.[vname]
        | other -> 
            match coerceBoolInput other with
            | Some s -> s
            | None -> raise (GraphQLException (sprintf "Expected 'if' argument of directive '@%s' to have boolean value but got %A" directive.Name other))

let private incl: Includer = fun _ -> true
let private excl: Includer = fun _ -> false
let private getIncluder (directives: Directive list) parentIncluder : Includer =
    directives
    |> List.fold (fun acc directive ->
        match directive.Name with
        | "skip" ->
            fun vars -> acc vars && not(directiveIncluder directive vars)
        | "include" -> 
            fun vars -> acc vars && (directiveIncluder directive vars)
        | _ -> acc) parentIncluder

let private doesFragmentTypeApply (schema: ISchema) fragment (objectType: ObjectDef) = 
    match fragment.TypeCondition with
    | None -> true
    | Some typeCondition ->
        match schema.TryFindType typeCondition with
        | None -> false
        | Some conditionalType when conditionalType.Name = objectType.Name -> true
        | Some (Abstract conditionalType) -> schema.IsPossibleType conditionalType objectType
        | _ -> false
                
let rec private plan (ctx: PlanningContext) (info) : ExecutionInfo =
    match info.ReturnDef with
    | Leaf _ -> info
    | SubscriptionObject _ -> planSelection ctx info info.Ast.SelectionSet (ref [])
    | Object _ -> planSelection ctx info info.Ast.SelectionSet (ref [])
    | Nullable returnDef -> 
        let inner = plan ctx { info with ParentDef = info.ReturnDef; ReturnDef = downcast returnDef }
        { inner with IsNullable = true}
    | List returnDef -> 
        let inner = plan ctx { info with ParentDef = info.ReturnDef; ReturnDef = downcast returnDef }
        { info with Kind = ResolveCollection inner }
    | Abstract _ -> planAbstraction ctx info info.Ast.SelectionSet (ref []) None

and private planSelection (ctx: PlanningContext) (info) (selectionSet: Selection list) visitedFragments : ExecutionInfo = 
    let parentDef = downcast info.ReturnDef
    let plannedFields =
        selectionSet
        |> List.fold(fun (fields: ExecutionInfo list) selection ->
            //FIXME: includer is not passed along from top level fragments (both inline and spreads)
            let includer = getIncluder selection.Directives info.Include
            let updatedInfo = { info with Include = includer }
            match selection with
            | Field field ->
                let identifier = field.AliasOrName
                if fields |> List.exists (fun f -> f.Identifier = identifier) 
                then fields
                else 
                    let innerInfo = objectInfo(ctx, parentDef, field, includer)
                    let executionPlan = plan ctx innerInfo 
                    fields @ [executionPlan]    // unfortunatelly, order matters here
            | FragmentSpread spread ->
                let spreadName = spread.Name
                if !visitedFragments |> List.exists (fun name -> name = spreadName) 
                then fields  // fragment already found
                else
                    visitedFragments := spreadName::!visitedFragments
                    match ctx.Document.Definitions |> List.tryFind (function FragmentDefinition f -> f.Name.Value = spreadName | _ -> false) with
                    | Some (FragmentDefinition fragment) when doesFragmentTypeApply ctx.Schema fragment parentDef ->
                        // retrieve fragment data just as it was normal selection set
                        let fragmentInfo = planSelection ctx updatedInfo fragment.SelectionSet visitedFragments
                        let (SelectFields(fragmentFields)) = fragmentInfo.Kind
                        // filter out already existing fields
                        List.mergeBy (fun field -> field.Identifier) fields fragmentFields
                    | _ -> fields
            | InlineFragment fragment when doesFragmentTypeApply ctx.Schema fragment parentDef ->
                 // retrieve fragment data just as it was normal selection set
                 let fragmentInfo = planSelection ctx updatedInfo fragment.SelectionSet visitedFragments
                 let (SelectFields(fragmentFields)) = fragmentInfo.Kind
                 // filter out already existing fields
                 List.mergeBy (fun field -> field.Identifier) fields fragmentFields
            | _ -> fields
        ) []
    { info with Kind = SelectFields plannedFields }
    
and private planAbstraction (ctx:PlanningContext) (info) (selectionSet: Selection list) visitedFragments typeCondition : ExecutionInfo =
    let plannedTypeFields =
        selectionSet
        |> List.fold(fun (fields: Map<string, ExecutionInfo list>) selection ->
            let includer = getIncluder selection.Directives info.Include
            let innerData = { info with Include = includer }
            match selection with
            | Field field ->
                abstractionInfo ctx (info.ReturnDef :?> AbstractDef) field typeCondition includer
                |> Map.map (fun _ data -> [ plan ctx data ])
                |> Map.merge (fun _ oldVal newVal -> oldVal @ newVal) fields
            | FragmentSpread spread ->
                let spreadName = spread.Name
                if !visitedFragments |> List.exists (fun name -> name = spreadName) 
                then fields  // fragment already found
                else
                    visitedFragments := spreadName::!visitedFragments
                    match ctx.Document.Definitions |> List.tryFind (function FragmentDefinition f -> f.Name.Value = spreadName | _ -> false) with
                    | Some (FragmentDefinition fragment) ->
                        // retrieve fragment data just as it was normal selection set
                        let fragmentInfo = planAbstraction ctx innerData fragment.SelectionSet visitedFragments fragment.TypeCondition
                        let (ResolveAbstraction(fragmentFields)) = fragmentInfo.Kind
                        // filter out already existing fields
                        Map.merge (fun _ oldVal newVal -> oldVal @ newVal) fields fragmentFields
                    | _ -> fields
            | InlineFragment fragment ->
                 // retrieve fragment data just as it was normal selection set
                 let fragmentInfo = planAbstraction ctx innerData fragment.SelectionSet visitedFragments fragment.TypeCondition
                 let (ResolveAbstraction(fragmentFields)) = fragmentInfo.Kind
                 // filter out already existing fields
                 Map.merge (fun _ oldVal newVal -> oldVal @ newVal) fields fragmentFields
            | _ -> fields
        ) Map.empty
    { info with Kind = ResolveAbstraction plannedTypeFields }

let private planVariables (schema: ISchema) (operation: OperationDefinition) =
    operation.VariableDefinitions 
    |> List.map (fun vdef ->
        let vname = vdef.VariableName
        match Values.tryConvertAst schema vdef.Type with
        | None -> raise (MalformedQueryException (sprintf "GraphQL query defined variable '$%s' of type '%s' which is not known in the current schema" vname (vdef.Type.ToString()) ))
        | Some tdef ->
            match tdef with
            | :? InputDef as idef ->
                { VarDef.Name = vname; TypeDef = idef; DefaultValue = vdef.DefaultValue }
            | _ -> raise (MalformedQueryException (sprintf "GraphQL query defined variable '$%s' of type '%s' which is not an input type definition" vname (tdef.ToString()))))

let internal planOperation documentId (ctx: PlanningContext) (operation: OperationDefinition) : ExecutionPlan =
    // create artificial plan info to start with
    let rootInfo = { 
        Identifier = null
        Kind = Unchecked.defaultof<ExecutionInfoKind>
        Ast = Unchecked.defaultof<Field>
        ParentDef = ctx.RootDef
        ReturnDef = ctx.RootDef
        Definition = Unchecked.defaultof<FieldDef> 
        Include = incl 
        IsNullable = false }
    let resolvedInfo = planSelection ctx rootInfo operation.SelectionSet (ref [])
    let (SelectFields(topFields)) = resolvedInfo.Kind
    let variables = planVariables ctx.Schema operation
    match operation.OperationType with
    | Query ->
        { DocumentId = documentId
          Operation = operation 
          Fields = topFields
          RootDef = ctx.Schema.Query
          Strategy = Parallel
          Variables = variables }
    | Mutation ->
        match ctx.Schema.Mutation with
        | Some mutationDef ->
            { DocumentId = documentId
              Operation = operation
              Fields = topFields
              RootDef = mutationDef
              Strategy = Sequential 
              Variables = variables }
        | None -> 
            raise (GraphQLException "Tried to execute a GraphQL mutation on schema with no mutation type defined")
    | Subscription ->
        match ctx.Schema.Subscription with
        | Some subscriptionDef ->
            { DocumentId = documentId
              Operation = operation
              Fields = topFields
              RootDef = subscriptionDef
              Strategy = Sequential 
              Variables = variables }
        | None -> 
<<<<<<< HEAD
            raise (GraphQLException "Tried to execute a GraphQL subscription on schema with no mutation type defined")
=======
            raise (GraphQLException "Tried to execute a GraphQL subscription on schema with no subscription type defined")
>>>>>>> d90ce5cb
<|MERGE_RESOLUTION|>--- conflicted
+++ resolved
@@ -291,8 +291,4 @@
               Strategy = Sequential 
               Variables = variables }
         | None -> 
-<<<<<<< HEAD
-            raise (GraphQLException "Tried to execute a GraphQL subscription on schema with no mutation type defined")
-=======
-            raise (GraphQLException "Tried to execute a GraphQL subscription on schema with no subscription type defined")
->>>>>>> d90ce5cb
+            raise (GraphQLException "Tried to execute a GraphQL subscription on schema with no subscription type defined")