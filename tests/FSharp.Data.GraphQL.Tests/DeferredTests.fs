--- conflicted
+++ resolved
@@ -1538,11 +1538,7 @@
         then fail "Timeout while waiting for first deferred result"
         if TimeSpan.FromSeconds(float (ms 10)) |> mre2.WaitOne |> not
         then fail "Timeout while waiting for second deferred result"
-<<<<<<< HEAD
-        sub.WaitCompleted()
-=======
         sub.WaitCompleted(timeout = ms 10)
->>>>>>> fd653273
         sub.Received
         |> Seq.cast<NameValueLookup>
         |> itemEquals 0 expectedDeferred1
